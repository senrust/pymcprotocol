--- conflicted
+++ resolved
@@ -1,8 +1,4 @@
-<<<<<<< HEAD
-__version__      = '0.2.7'
-=======
 __version__      = '0.2.9'
->>>>>>> 8d4af57e
 __license__      = 'MIT'
 __author__       = 'Yohei Osawa'
 __author_email__ = 'yohei.osawa.318.niko8@gmail.com'
