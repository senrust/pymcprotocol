--- conflicted
+++ resolved
@@ -2,8 +2,4 @@
 
 
 def test_version():
-<<<<<<< HEAD
-    assert __version__ == '0.2.7'
-=======
-    assert __version__ == '0.2.9'
->>>>>>> 8d4af57e
+    assert __version__ == '0.2.9'